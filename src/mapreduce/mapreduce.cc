--- conflicted
+++ resolved
@@ -530,14 +530,6 @@
         isoData->ctx->emitKvSize += keyJson.size;
         isoData->ctx->emitKvSize += valueJson.size;
 
-<<<<<<< HEAD
-#ifdef V8_POST_3_19_API
-        return;
-#else
-        return Undefined();
-#endif
-=======
->>>>>>> 5297f10d
     } catch(Handle<Value> &ex) {
 #ifdef V8_POST_3_19_API
         ThrowException(ex);
@@ -551,10 +543,16 @@
         std::stringstream msg;
         msg << "too much data emitted: " << isoData->ctx->emitKvSize << " bytes";
 
+#ifdef V8_POST_3_19_API
+        ThrowException(Handle<Value>(String::New(msg.str().c_str())));
+#else
         return ThrowException(Handle<Value>(String::New(msg.str().c_str())));
-    }
-
+#endif
+    }
+
+#ifndef V8_POST_3_19_API
     return Undefined();
+#endif
 }
 
 
