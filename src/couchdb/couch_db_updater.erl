--- conflicted
+++ resolved
@@ -14,11 +14,7 @@
 -behaviour(gen_server).
 
 -export([btree_by_id_reduce/2,btree_by_seq_reduce/2]).
-<<<<<<< HEAD
--export([make_doc_summary/1]).
-=======
 -export([make_doc_summary/2]).
->>>>>>> e1b2cf17
 -export([init/1,terminate/2,handle_call/3,handle_cast/2,code_change/3,handle_info/2]).
 
 -include("couch_db.hrl").
@@ -70,14 +66,9 @@
     couch_db_update_notifier:notify({updated, Db#db.name}),
     {reply, {ok, Db2#db.update_seq}, Db2};
 
-<<<<<<< HEAD
-handle_call({set_security, NewSec}, _From, Db) ->
-    {ok, Ptr, _} = couch_file:append_term(Db#db.fd, NewSec),
-=======
 handle_call({set_security, NewSec}, _From, #db{compression = Comp} = Db) ->
     {ok, Ptr, _} = couch_file:append_term(
-        Db#db.updater_fd, NewSec, [{compression, Comp}]),
->>>>>>> e1b2cf17
+        Db#db.fd, NewSec, [{compression, Comp}]),
     Db2 = commit_data(Db#db{security=NewSec, security_ptr=Ptr,
             update_seq=Db#db.update_seq+1}),
     ok = gen_server:call(Db2#db.main_pid, {db_updated, Db2}),
@@ -220,7 +211,6 @@
 handle_info({update_docs, Client, GroupedDocs, NonRepDocs, MergeConflicts,
         FullCommit}, Db) ->
     GroupedDocs2 = [[{Client, D} || D <- DocGroup] || DocGroup <- GroupedDocs],
-    CollectStart = erlang:now(),
     if NonRepDocs == [] ->
         {GroupedDocs3, Clients, FullCommit2} = collect_updates(GroupedDocs2,
                 [Client], MergeConflicts, FullCommit);
@@ -230,19 +220,16 @@
         Clients = [Client]
     end,
     NonRepDocs2 = [{Client, NRDoc} || NRDoc <- NonRepDocs],
-    CollectTime = timer:now_diff(erlang:now(), CollectStart),
     try update_docs_int(Db, GroupedDocs3, NonRepDocs2, MergeConflicts,
                 FullCommit2) of
     {ok, Db2} ->
-        NotifyStart = erlang:now(),
         ok = gen_server:call(Db#db.main_pid, {db_updated, Db2}),
         if Db2#db.update_seq /= Db#db.update_seq ->
             couch_db_update_notifier:notify({updated, Db2#db.name});
         true -> ok
         end,
         [catch(ClientPid ! {done, self()}) || ClientPid <- Clients],
-        NotifyDone = timer:now_diff(erlang:now(), NotifyStart),
-        {noreply, Db2#db{notify_t=NotifyDone+Db#db.notify_t,collect_t=CollectTime+Db#db.collect_t}}
+        {noreply, Db2}
     catch
         throw: retry ->
             [catch(ClientPid ! {retry, self()}) || ClientPid <- Clients],
@@ -512,61 +499,6 @@
 
 % rev tree functions
 
-<<<<<<< HEAD
-=======
-flush_trees(_Db, [], AccFlushedTrees) ->
-    {ok, lists:reverse(AccFlushedTrees)};
-flush_trees(#db{updater_fd = Fd} = Db,
-        [InfoUnflushed | RestUnflushed], AccFlushed) ->
-    #full_doc_info{update_seq=UpdateSeq, rev_tree=Unflushed} = InfoUnflushed,
-    {Flushed, LeafsSize} = couch_key_tree:mapfold(
-        fun(_Rev, Value, Type, Acc) ->
-            case Value of
-            #doc{deleted = IsDeleted, body = {summary, Summary, AttsFd}} ->
-                % this node value is actually an unwritten document summary,
-                % write to disk.
-                % make sure the Fd in the written bins is the same Fd we are
-                % and convert bins, removing the FD.
-                % All bins should have been written to disk already.
-                case {AttsFd, Fd} of
-                {nil, _} ->
-                    ok;
-                {SameFd, SameFd} ->
-                    ok;
-                _ ->
-                    % Fd where the attachments were written to is not the same
-                    % as our Fd. This can happen when a database is being
-                    % switched out during a compaction.
-                    ?LOG_DEBUG("File where the attachments are written has"
-                            " changed. Possibly retrying.", []),
-                    throw(retry)
-                end,
-                {ok, NewSummaryPointer, SummarySize} =
-                    couch_file:append_raw_chunk(Fd, Summary),
-                TotalSize = lists:foldl(
-                    fun(#att{att_len = L}, A) -> A + L end,
-                    SummarySize, Value#doc.atts),
-                NewValue = {IsDeleted, NewSummaryPointer, UpdateSeq, TotalSize},
-                case Type of
-                leaf ->
-                    {NewValue, Acc + TotalSize};
-                branch ->
-                    {NewValue, Acc}
-                end;
-             {_, _, _, LeafSize} when Type =:= leaf, LeafSize =/= nil ->
-                {Value, Acc + LeafSize};
-             _ ->
-                {Value, Acc}
-            end
-        end, 0, Unflushed),
-    InfoFlushed = InfoUnflushed#full_doc_info{
-        rev_tree = Flushed,
-        leafs_size = LeafsSize
-    },
-    flush_trees(Db, RestUnflushed, [InfoFlushed | AccFlushed]).
-
-
->>>>>>> e1b2cf17
 send_result(Client, Id, OriginalRevs, NewResult) ->
     % used to send a result to the client
     catch(Client ! {result, self(), {{Id, OriginalRevs}, NewResult}}).
@@ -732,45 +664,33 @@
         fd = Fd
         } = Db,
     % lookup up the old documents, if they exist.
-    PrepFunctionsStart = erlang:now(),
     KeyModFuns = lists:map(fun([{_Client, #doc_update_info{id=Id}}|_] = Docs) ->
             {Id, fun(PrevValue, LastSeqAcc) ->
                 modify_full_doc_info(Db, Id, MergeConflicts, PrevValue, Docs, LastSeqAcc)
             end}
         end, DocsList),
 
-    PrepFunctionsDone = timer:now_diff(erlang:now(), PrepFunctionsStart),
-    
-    ModifyByIdStart = erlang:now(),
     {ok, KeyResults, NewSeq, DocInfoByIdBTree2} =
             couch_btree:modify(DocInfoByIdBTree, KeyModFuns, LastSeq),
 
     % Write out the document summaries (the bodies are stored in the nodes of
     % the trees, the attachments are already written to disk)
-    
-    ModifyByIdDone = timer:now_diff(erlang:now(),ModifyByIdStart),
-    
-    UpdateBySeqIndexStart = erlang:now(),
+
     % and the indexes
     {NewBySeqEntries, RemoveSeqs} =
                 by_seq_index_entries(KeyResults, [], []),
-    InsertBySeq = [begin {K,V}= btree_by_seq_split(I), {insert, K, V} end || I <- NewBySeqEntries],
+    InsertBySeq = [begin {K, V} = btree_by_seq_split(I), {insert, K, V} end || I <- NewBySeqEntries],
     
     RemoveBySeq = [{remove, Seq, nil} || Seq <- lists:sort(RemoveSeqs)],
 
     {ok, [], DocInfoBySeqBTree2} = couch_btree:query_modify_raw(DocInfoBySeqBTree, RemoveBySeq ++ InsertBySeq),
-
-    UpdateBySeqIndexDone = timer:now_diff(erlang:now(), UpdateBySeqIndexStart),
 
     {ok, Db2} = update_local_docs(Db, NonRepDocs),
     
     Db3 = Db2#db{
         fulldocinfo_by_id_btree = DocInfoByIdBTree2,
         docinfo_by_seq_btree = DocInfoBySeqBTree2,
-        update_seq = NewSeq,
-        prep_fun_t = PrepFunctionsDone + Db#db.prep_fun_t,
-        mod_by_id_t = ModifyByIdDone + Db#db.mod_by_id_t,
-        update_by_seq_t = UpdateBySeqIndexDone + Db#db.update_by_seq_t
+        update_seq = NewSeq
         },
     couch_file:flush(Fd),
     % Check if we just updated any design documents, and update the validation
@@ -878,11 +798,7 @@
     end.
 
 
-<<<<<<< HEAD
 copy_doc_attachments(#db{fd = SrcFd} = SrcDb, SrcSp, DestFd) ->
-=======
-copy_doc_attachments(#db{updater_fd = SrcFd} = SrcDb, SrcSp, DestFd) ->
->>>>>>> e1b2cf17
     {ok, {BodyData, BinInfos0}} = couch_db:read_doc(SrcDb, SrcSp),
     BinInfos = case BinInfos0 of
     _ when is_binary(BinInfos0) ->
@@ -933,11 +849,7 @@
                     Seq = element(3, LeafVal),
                     {_Body, AttsInfo} = Summary = copy_doc_attachments(
                         Db, Sp, DestFd),
-<<<<<<< HEAD
-                    SummaryChunk = make_doc_summary(Summary),
-=======
                     SummaryChunk = make_doc_summary(NewDb, Summary),
->>>>>>> e1b2cf17
                     {ok, Pos, SummarySize} = couch_file:append_raw_chunk(
                         DestFd, SummaryChunk),
                     TotalLeafSize = lists:foldl(
@@ -1002,13 +914,9 @@
 
     % copy misc header values
     if NewDb3#db.security /= Db#db.security ->
-<<<<<<< HEAD
-        {ok, Ptr, _} = couch_file:append_term(NewDb3#db.fd, Db#db.security),
-=======
         {ok, Ptr, _} = couch_file:append_term(
-            NewDb3#db.updater_fd, Db#db.security,
+            NewDb3#db.fd, Db#db.security,
             [{compression, NewDb3#db.compression}]),
->>>>>>> e1b2cf17
         NewDb4 = NewDb3#db{security=Db#db.security, security_ptr=Ptr};
     true ->
         NewDb4 = NewDb3
@@ -1050,31 +958,19 @@
     close_db(NewDb3),
     gen_server:cast(Db#db.update_pid, {compact_done, CompactFile}).
 
-<<<<<<< HEAD
-make_doc_summary({Body0, Atts0}) ->
-=======
 make_doc_summary(#db{compression = Comp}, {Body0, Atts0}) ->
->>>>>>> e1b2cf17
     Body = case couch_compress:is_compressed(Body0) of
     true ->
         Body0;
     false ->
         % pre 1.2 database file format
-<<<<<<< HEAD
-        couch_compress:compress(Body0)
-=======
         couch_compress:compress(Body0, Comp)
->>>>>>> e1b2cf17
     end,
     Atts = case couch_compress:is_compressed(Atts0) of
     true ->
         Atts0;
     false ->
-<<<<<<< HEAD
-        couch_compress:compress(Atts0)
-=======
         couch_compress:compress(Atts0, Comp)
->>>>>>> e1b2cf17
     end,
     SummaryBin = ?term_to_bin({Body, Atts}),
     couch_file:assemble_file_chunk(SummaryBin, couch_util:md5(SummaryBin)).