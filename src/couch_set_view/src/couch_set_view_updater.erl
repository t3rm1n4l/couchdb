--- conflicted
+++ resolved
@@ -431,18 +431,14 @@
     #doc_info{id=DocId, local_seq=Seq, deleted=Deleted} = DocInfo,
     case Deleted of
     true when InitialBuild ->
-        ok;
+        Entry = nil;
     true ->
-        Entry = {Seq, #doc{id = DocId, deleted = true}, PartitionId},
-        couch_work_queue:queue(MapQueue, Entry);
+        Entry = {Seq, #doc{id = DocId, deleted = true}, PartitionId};
     false ->
         case couch_util:validate_utf8(DocId) of
+        false ->
+            Entry = {Seq, #doc{id = DocId, deleted = true}, PartitionId};
         true ->
-<<<<<<< HEAD
-            Entry = {Seq, #doc{id = DocId, deleted = true}, PartitionId},
-            couch_work_queue:queue(MapQueue, Entry),
-            update_task(1);
-        false ->
             case couch_util:validate_utf8(DocId) of
             true ->
                 {ok, Doc} = couch_db:open_doc_int(Db, DocInfo, []),
@@ -454,10 +450,10 @@
                     ?LOG_MAPREDUCE_ERROR("Bucket `~s`, ~s group `~s`, skipping "
                         "document with ID `~s`: too large body (~p bytes)",
                         [SetName, GroupType, DDocId,
-                         DocId, iolist_size(Doc#doc.body)]);
+                         DocId, iolist_size(Doc#doc.body)]),
+                    Entry = {Seq, #doc{id = DocId, deleted = true}, PartitionId};
                 false ->
-                    couch_work_queue:queue(MapQueue, {Seq, Doc, PartitionId}),
-                    update_task(1)
+                    Entry = {Seq, Doc, PartitionId}
                 end;
             false ->
                 % If the id isn't utf8 (memcached allows it), then log an error
@@ -465,41 +461,19 @@
                 % so we record the high seq num in case there are a bunch of
                 % these at the end, we want to keep track of the high seq and
                 % not reprocess again.
-=======
-            {ok, Doc} = couch_db:open_doc_int(Db, DocInfo, []),
-            % TODO: avoid reading whole doc to determine its size, requires
-            % a minor storage layer change.
-            case (MaxDocSize > 0) andalso
-                (iolist_size(Doc#doc.body) > MaxDocSize) of
-            true ->
->>>>>>> a425d974
                 ?LOG_MAPREDUCE_ERROR("Bucket `~s`, ~s group `~s`, skipping "
-                    "document with ID `~s`: too large body (~p bytes)",
-                    [SetName, GroupType, DDocId,
-                     DocId, iolist_size(Doc#doc.body)]),
-                Entry = {Seq, #doc{id = DocId, deleted = true}, PartitionId},
-<<<<<<< HEAD
-                couch_work_queue:queue(MapQueue, Entry),
-                update_task(1)
+                                     "document with non-utf8 id. Doc id bytes: ~w",
+                                     [SetName, GroupType, DDocId, ?b2l(DocId)]),
+                Entry = {Seq, #doc{id = DocId, deleted = true}, PartitionId}
             end
-=======
-                couch_work_queue:queue(MapQueue, Entry);
-            false ->
-                couch_work_queue:queue(MapQueue, {Seq, Doc, PartitionId})
-            end;
-        false ->
-            % If the id isn't utf8 (memcached allows it), then log an error
-            % message and skip the doc. Send it through the queue anyway
-            % so we record the high seq num in case there are a bunch of
-            % these at the end, we want to keep track of the high seq and
-            % not reprocess again.
-            ?LOG_MAPREDUCE_ERROR("Bucket `~s`, ~s group `~s`, skipping "
-                                 "document with non-utf8 id. Doc id bytes: ~w",
-                                 [SetName, GroupType, DDocId, ?b2l(DocId)]),
-            Entry = {Seq, #doc{id = DocId, deleted = true}, PartitionId},
-            couch_work_queue:queue(MapQueue, Entry)
->>>>>>> a425d974
         end
+    end,
+    case Entry of
+    nil ->
+        ok;
+    _ ->
+        couch_work_queue:queue(MapQueue, Entry),
+        update_task(1)
     end.
 
 
