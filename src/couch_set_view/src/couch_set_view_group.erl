--- conflicted
+++ resolved
@@ -858,11 +858,7 @@
     {Files0, Seqs} = State#state.compact_log_files,
     Files = lists:map(fun lists:reverse/1, Files0),
     NewState = State#state{compact_log_files = nil},
-<<<<<<< HEAD
-    {reply, {ok, State#state.compact_log_files}, NewState, ?GET_TIMEOUT(NewState)};
-=======
-    {reply, {ok, {Files, Seqs}}, NewState, ?TIMEOUT};
->>>>>>> 1969a700
+    {reply, {ok, {Files, Seqs}}, NewState, ?GET_TIMEOUT(NewState)};
 
 handle_call(reset_utilization_stats, _From, #state{replica_group = RepPid} = State) ->
     reset_util_stats(),
